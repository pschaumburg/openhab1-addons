/**
 * Copyright (c) 2010-2015, openHAB.org and others.
 *
 * All rights reserved. This program and the accompanying materials
 * are made available under the terms of the Eclipse Public License v1.0
 * which accompanies this distribution, and is available at
 * http://www.eclipse.org/legal/epl-v10.html
 */
package org.openhab.persistence.mysql.internal;

import java.sql.Connection;
import java.sql.DriverManager;
import java.sql.ResultSet;
import java.sql.SQLException;
import java.sql.Statement;
import java.text.SimpleDateFormat;
import java.util.ArrayList;
import java.util.Calendar;
import java.util.Collections;
import java.util.Dictionary;
import java.util.Enumeration;
import java.util.Formatter;
import java.util.HashMap;
import java.util.List;
import java.util.Map;
import java.util.regex.Matcher;
import java.util.regex.Pattern;

import org.apache.commons.lang.StringUtils;
import org.openhab.core.items.GroupItem;
import org.openhab.core.items.Item;
import org.openhab.core.items.ItemNotFoundException;
import org.openhab.core.items.ItemRegistry;
import org.openhab.core.library.items.ColorItem;
import org.openhab.core.library.items.ContactItem;
import org.openhab.core.library.items.DateTimeItem;
import org.openhab.core.library.items.DimmerItem;
import org.openhab.core.library.items.NumberItem;
import org.openhab.core.library.items.RollershutterItem;
import org.openhab.core.library.items.SwitchItem;
import org.openhab.core.library.types.DateTimeType;
import org.openhab.core.library.types.DecimalType;
import org.openhab.core.library.types.HSBType;
import org.openhab.core.library.types.OnOffType;
import org.openhab.core.library.types.OpenClosedType;
import org.openhab.core.library.types.PercentType;
import org.openhab.core.library.types.StringType;
import org.openhab.core.persistence.FilterCriteria;
import org.openhab.core.persistence.FilterCriteria.Ordering;
import org.openhab.core.persistence.HistoricItem;
import org.openhab.core.persistence.PersistenceService;
import org.openhab.core.persistence.PersistentStateRestorer;
import org.openhab.core.persistence.QueryablePersistenceService;
import org.openhab.core.types.State;
import org.openhab.core.types.UnDefType;
import org.osgi.service.cm.ConfigurationException;
import org.osgi.service.cm.ManagedService;
import org.slf4j.Logger;
import org.slf4j.LoggerFactory;

/**
 * This is the implementation of the SQL {@link PersistenceService}.
 * 
 * Data is persisted with the following conversions -:
 * 
 * Item-Type    Data-Type          MySQL-Type 
 * =========    =========          ========== 
 * ColorItem         HSBType       CHAR(25)
 * ContactItem       OnOffType     CHAR(6)
 * DateTimeItem      DateTimeType  DATETIME
 * DimmerItem        PercentType   TINYINT
 * NumberItem        DecimalType   DOUBLE
 * RollershutterItem PercentType   TINYINT
 * StringItem        StringType    VARCHAR(20000)
 * SwitchItem        OnOffType     CHAR(3)
 * 
 * In the store method, type conversion is performed where the default type for
 * an item is not as above For example, DimmerType can return OnOffType, so to
 * keep the best resolution, we store as a number in SQL and convert to
 * DecimalType before persisting to MySQL.
 * 
 * @author Henrik Sjöstrand
 * @author Thomas.Eichstaedt-Engelen
 * @author Chris Jackson
 * @since 1.1.0
 */
public class MysqlPersistenceService implements QueryablePersistenceService, ManagedService {

	private static final Pattern EXTRACT_CONFIG_PATTERN = Pattern.compile("^(.*?)\\.([0-9.a-zA-Z]+)$");

	private static final Logger logger = LoggerFactory.getLogger(MysqlPersistenceService.class);

	private String driverClass = "com.mysql.jdbc.Driver";
	private String url;
	private String user;
	private String password;

	private boolean initialized = false;
	protected ItemRegistry itemRegistry;
	private PersistentStateRestorer persistentStateRestorer;

	// Error counter - used to reconnect to database on error
	private int errCnt;
	private int errReconnectThreshold = 0;
	
	private int waitTimeout = -1;

	private Connection connection = null;

	private Map<String, String> sqlTables = new HashMap<String, String>();
	private Map<String, String> sqlTypes = new HashMap<String, String>();

	
	public void activate() {
		// Initialise the type array
		sqlTypes.put("COLORITEM", "VARCHAR(70)");
		sqlTypes.put("CONTACTITEM", "VARCHAR(6)");
		sqlTypes.put("DATETIMEITEM", "DATETIME");
		sqlTypes.put("DIMMERITEM", "TINYINT");
		sqlTypes.put("GROUPITEM", "DOUBLE");
		sqlTypes.put("NUMBERITEM", "DOUBLE");
		sqlTypes.put("ROLERSHUTTERITEM", "TINYINT");
		sqlTypes.put("STRINGITEM", "VARCHAR(20000)");
		sqlTypes.put("SWITCHITEM", "CHAR(3)");
	}

	public void deactivate() {
		logger.debug("mySQL persistence bundle stopping. Disconnecting from database.");
		disconnectFromDatabase();
	}

	public void setItemRegistry(ItemRegistry itemRegistry) {
		this.itemRegistry = itemRegistry;
	}

	public void unsetItemRegistry(ItemRegistry itemRegistry) {
		this.itemRegistry = null;
	}
	
	public void setPersistentStateRestorer(PersistentStateRestorer persistentStateRestorer) {
		this.persistentStateRestorer = persistentStateRestorer;
	}
	
	public void unsetPersistentStateRestorer(PersistentStateRestorer persistentStateRestorer) {
		this.persistentStateRestorer = null;
	}

	/**
	 * @{inheritDoc
	 */
	public String getName() {
		return "mysql";
	}

	private String getTable(Item item) {
		Statement statement = null;
		String sqlCmd = null;
		int rowId = 0;

		String itemName = item.getName();

		String tableName = sqlTables.get(itemName);

		// Table already exists - return the name
		if (tableName != null)
			return tableName;

		// Create a new entry in the Items table. This is the translation of
		// item name to table
		try {
			sqlCmd = new String("INSERT INTO Items (ItemName) VALUES ('" + itemName + "')");

			statement = connection.createStatement();
			statement.executeUpdate(sqlCmd, Statement.RETURN_GENERATED_KEYS);

			ResultSet resultSet = statement.getGeneratedKeys();
			if (resultSet != null && resultSet.next()) {
				rowId = resultSet.getInt(1);
			}

			if (rowId == 0) {
				throw new SQLException("mySQL: Creating table for item '" + itemName + "' failed.");
			}

			// Create the table name
			tableName = new String("Item" + rowId);
			logger.debug("mySQL: new item {} is Item{}", itemName, rowId);
		} catch (SQLException e) {
<<<<<<< HEAD
			errCnt++;
			
			logger.error("mySQL: Could not create table for item '{}': ", itemName, e.getMessage());
=======
			logger.error("mySQL: Could not create entry for '{}' in table 'Items' with statement '{}': {}", itemName, sqlCmd, e.getMessage());
>>>>>>> 1111d81d
		} finally {
			if (statement != null) {
				try {
					statement.close();
				} catch (SQLException logOrIgnore) {
				}
			}
		}

		// An error occurred adding the item name into the index list!
		if (tableName == null) {
			logger.error("mySQL: tableName was null");
			return null;
		}

		// Default the type to double
		String mysqlType = new String("DOUBLE");
		String itemType = item.getClass().toString().toUpperCase();
		itemType = itemType.substring(itemType.lastIndexOf('.') + 1);
		if (sqlTypes.get(itemType) != null) {
			mysqlType = sqlTypes.get(itemType);
		}

		// We have a rowId, create the table for the data
		sqlCmd = new String("CREATE TABLE " + tableName + " (Time DATETIME, Value " + mysqlType
				+ ", PRIMARY KEY(Time));");
		logger.debug("SQL: " + sqlCmd);

		try {
			statement = connection.createStatement();
			statement.executeUpdate(sqlCmd);

			logger.debug("mySQL: Table created for item '" + itemName + "' with datatype " + mysqlType
					+ " in SQL database.");
			sqlTables.put(itemName, tableName);
		} catch (Exception e) {
			errCnt++;
			
			logger.error("mySQL: Could not create table for item '" + itemName + "' with statement '" + sqlCmd + "': "
					+ e.getMessage());			
		} finally {
			if (statement != null) {
				try {
					statement.close();
				} catch (Exception hidden) {
				}
			}
		}

		// Check if the new entry is in the table list
		// If it's not in the list, then there was an error and we need to do some tidying up
		// The item needs to be removed from the index table to avoid duplicates
		if(sqlTables.get(itemName) == null) {
			logger.error("mySQL: Item '{}' was not added to the table - removing index", itemName);
			sqlCmd = new String("DELETE FROM Items WHERE ItemName='" + itemName+"'");
			logger.debug("SQL: {}", sqlCmd);
	
			try {
				statement = connection.createStatement();
				statement.executeUpdate(sqlCmd);	
			} catch (Exception e) {
				errCnt++;
				
				logger.error("mySQL: Could not remove index for item '" + itemName + "' with statement '" + sqlCmd + "': "
						+ e.getMessage());			
			} finally {
				if (statement != null) {
					try {
						statement.close();
					} catch (Exception hidden) {
					}
				}
			}
		}			
		
		return tableName;
	}

	/**
	 * @{inheritDoc
	 */
	public void store(Item item, String alias) {
		// Don't log undefined/uninitialised data
		if(item.getState() instanceof UnDefType)
			return;

		// If we've not initialised the bundle, then return
		if (initialized == false)
			return;

		// Connect to mySQL server if we're not already connected 
		if (!isConnected())
			connectToDatabase();

		// If we still didn't manage to connect, then return!
		if (!isConnected()) {
			logger.warn(
					"mySQL: No connection to database. Can not persist item '{}'! Will retry connecting to database when error count:{} equals errReconnectThreshold:{}",
					item,errCnt,errReconnectThreshold);
			return;
		}

		// Get the table name for this item
		String tableName = getTable(item);
		if (tableName == null) {
			logger.error("Unable to store item '{}'.", item.getName());
			return;
		}

		// Do some type conversion to ensure we know the data type.
		// This is necessary for items that have multiple types and may return their
		// state in a format that's not preferred or compatible with the MySQL type.
		// eg. DimmerItem can return OnOffType (ON, OFF), or PercentType (0-100).
		// We need to make sure we cover the best type for serialisation.
		String value;
		if (item instanceof DimmerItem || item instanceof RollershutterItem) {
			value = item.getStateAs(PercentType.class).toString();
		} else if (item instanceof ColorItem) {
			value = item.getStateAs(HSBType.class).toString();
		} else {
			// All other items should return the best format by default
			value = item.getState().toString();
		}

		String sqlCmd = null;
		Statement statement = null;
		try {
			statement = connection.createStatement();
			sqlCmd = new String("INSERT INTO " + tableName + " (TIME, VALUE) VALUES(NOW(),'"
					+ item.getState().toString() + "') ON DUPLICATE KEY UPDATE VALUE='"
					+ item.getState().toString() + "';");
			statement.executeUpdate(sqlCmd);

			logger.debug("mySQL: Stored item '{}' as '{}'[{}] in SQL database at {}.", item.getName(), item.getState()
					.toString(), value, (new java.util.Date()).toString());
			logger.debug("mySQL: {}", sqlCmd);

			// Success
			errCnt = 0;
		} catch (Exception e) {
			errCnt++;

			logger.error("mySQL: Could not store item '{}' in database with statement '{}': {}", item.getName(),
					sqlCmd, e.getMessage());
		} finally {
			if (statement != null) {
				try {
					statement.close();
				} catch (Exception hidden) {
				}
			}
		}
	}

	/**
	 * @{inheritDoc
	 */
	public void store(Item item) {
		store(item, null);
	}

	/**
	 * Checks if we have a database connection
	 * 
	 * @return true if connection has been established, false otherwise
	 */
	private boolean isConnected() {
		//Check if connection is valid
		try {
			if (connection!= null && !connection.isValid(5000)) {
				errCnt++;
				logger.error("mySQL: Connection is not valid!");
			}
		} catch (SQLException e) {
			errCnt++;
			
			logger.error("mySQL: Error while checking connection: {}", e);
		}
		
		// Error check. If we have 'errReconnectThreshold' errors in a row, then
		// reconnect to the database
		if (errReconnectThreshold != 0 && errCnt >= errReconnectThreshold) {
			logger.error("mySQL: Error count exceeded {}. Disconnecting database.", errReconnectThreshold);
			disconnectFromDatabase();
		}
		return connection != null;
	}

	/**
	 * Connects to the database
	 */
	private void connectToDatabase() {
		try {
			// Reset the error counter
			errCnt = 0;

			logger.debug("mySQL: Attempting to connect to database {}", url);
			Class.forName(driverClass).newInstance();
			connection = DriverManager.getConnection(url, user, password);
			logger.debug("mySQL: Connected to database {}", url);

			Statement st = connection.createStatement();
			int result = st.executeUpdate("SHOW TABLES LIKE 'Items'");
			st.close();
			
			if(waitTimeout != -1) {
				logger.debug("mySQL: Setting wait_timeout to {} seconds.", waitTimeout);
				st = connection.createStatement();
				st.executeUpdate("SET SESSION wait_timeout="+waitTimeout);
				st.close();
			}
			if (result == 0) {
				st = connection.createStatement();
				st.executeUpdate(
						"CREATE TABLE Items (ItemId INT NOT NULL AUTO_INCREMENT,ItemName VARCHAR(200) NOT NULL,PRIMARY KEY (ItemId));",
						Statement.RETURN_GENERATED_KEYS);
				st.close();
			}

			// Retrieve the table array
			st = connection.createStatement();

			// Turn use of the cursor on.
			st.setFetchSize(50);
			ResultSet rs = st.executeQuery("SELECT ItemId, ItemName FROM Items");
			while (rs.next()) {
				sqlTables.put(rs.getString(2), "Item" + rs.getInt(1));
			}
			rs.close();
			st.close();
		} catch (Exception e) {
			logger.error("mySQL: Failed connecting to the SQL database using: driverClass=" + driverClass + ", url="
					+ url + ", user=" + user + ", password=" + password, e);
		}
	}

	/**
	 * Disconnects from the database
	 */
	private void disconnectFromDatabase() {
		if (connection != null) {
			try {
				connection.close();
				logger.debug("mySQL: Disconnected from database {}", url);
			} catch (Exception e) {
				logger.error("mySQL: Failed disconnecting from the SQL database {}", e);
			}
			connection = null;
		}
	}

	/**
	 * Formats the given <code>alias</code> by utilizing {@link Formatter}.
	 * 
	 * @param alias
	 *            the alias String which contains format strings
	 * @param values
	 *            the values which will be replaced in the alias String
	 * 
	 * @return the formatted value. All format strings are replaced by
	 *         appropriate values
	 * @see java.util.Formatter for detailed information on format Strings.
	 */
	protected String formatAlias(String alias, Object... values) {
		return String.format(alias, values);
	}

	/**
	 * @{inheritDoc
	 */
	public void updated(Dictionary<String, ?> config) throws ConfigurationException {
		logger.debug("mySQL configuration starting");
		if (config != null) {
			Enumeration<String> keys = config.keys();

			while (keys.hasMoreElements()) {
				String key = (String) keys.nextElement();

				Matcher matcher = EXTRACT_CONFIG_PATTERN.matcher(key);

				if (!matcher.matches()) {
					continue;
				}

				matcher.reset();
				matcher.find();

				if (!matcher.group(1).equals("sqltype"))
					continue;

				String itemType = matcher.group(2).toUpperCase() + "ITEM";
				String value = (String) config.get(key);

				sqlTypes.put(itemType, value);
			}

			url = (String) config.get("url");
			if (StringUtils.isBlank(url)) {
				throw new ConfigurationException("mysql:url",
						"The SQL database URL is missing - please configure the sql:url parameter in openhab.cfg");
			}

			user = (String) config.get("user");
			if (StringUtils.isBlank(user)) {
				throw new ConfigurationException("sql:user",
						"The SQL user is missing - please configure the sql:user parameter in openhab.cfg");
			}

			password = (String) config.get("password");
			if (StringUtils.isBlank(password)) {
				throw new ConfigurationException(
						"mysql:password",
						"The SQL password is missing. Attempting to connect without password. To specify a password configure the sql:password parameter in openhab.cfg.");
			}

			String tmpString = (String) config.get("reconnectCnt");
			if (StringUtils.isNotBlank(tmpString)) {
				errReconnectThreshold = Integer.parseInt(tmpString);
			}

			tmpString = (String) config.get("waitTimeout");
			if (StringUtils.isNotBlank(tmpString)) {
				waitTimeout = Integer.parseInt(tmpString);
			}

			// reconnect to the database in case the configuration has changed.
			disconnectFromDatabase();
			connectToDatabase();

			// connection has been established ... initialization completed!
			initialized = true;
			
			logger.debug("mySQL configuration complete.");
			persistentStateRestorer.initializeItems(getName());
		}

	}

	@Override
	public Iterable<HistoricItem> query(FilterCriteria filter) {
		if (!initialized) {
			logger.debug("Query aborted on item {} - mySQL not initialised!", filter.getItemName());
			return Collections.emptyList();
		}

		if (!isConnected())
			connectToDatabase();

		if (!isConnected()) {
			logger.debug("Query aborted on item {} - mySQL not connected!", filter.getItemName());
			return Collections.emptyList();
		}

		SimpleDateFormat mysqlDateFormat = new SimpleDateFormat("yyyy-MM-dd HH:mm:ss");

		// Get the item name from the filter
		// Also get the Item object so we can determine the type
		Item item = null;
		String itemName = filter.getItemName();
		logger.debug("mySQL query: item is {}", itemName);
		try {
			if (itemRegistry != null) {
				item = itemRegistry.getItem(itemName);
			}
		} catch (ItemNotFoundException e1) {
			logger.error("Unable to get item type for {}", itemName);

			// Set type to null - data will be returned as StringType
			item = null;
		}
                   
        if(item instanceof GroupItem){
            // For Group Items is BaseItem needed to get correct Type of Value.
            item = GroupItem.class.cast(item).getBaseItem();
        }

		String table = sqlTables.get(itemName);
		if (table == null) {
			logger.error("mySQL: Unable to find table for query '" + itemName + "'.");
			return Collections.emptyList();
		}

		String filterString = new String();

		if (filter.getBeginDate() != null) {
			if (filterString.isEmpty())
				filterString += " WHERE";
			else
				filterString += " AND";
			filterString += " TIME>'" + mysqlDateFormat.format(filter.getBeginDate()) + "'";
		}
		if (filter.getEndDate() != null) {
			if (filterString.isEmpty())
				filterString += " WHERE";
			else
				filterString += " AND";
			filterString += " TIME<'" + mysqlDateFormat.format(filter.getEndDate().getTime()) + "'";
		}

		if (filter.getOrdering() == Ordering.ASCENDING) {
			filterString += " ORDER BY Time ASC";
		} else {
			filterString += " ORDER BY Time DESC";
		}

		if (filter.getPageSize() != 0x7fffffff)
			filterString += " LIMIT " + filter.getPageNumber() * filter.getPageSize() + "," + filter.getPageSize();

		try {
			long timerStart = System.currentTimeMillis();

			// Retrieve the table array
			Statement st = connection.createStatement();

			String queryString = new String();
			queryString = "SELECT Time, Value FROM " + table;
			if (!filterString.isEmpty())
				queryString += filterString;

			logger.debug("mySQL: " + queryString);

			// Turn use of the cursor on.
			st.setFetchSize(50);

			ResultSet rs = st.executeQuery(queryString);

			long count = 0;
			List<HistoricItem> items = new ArrayList<HistoricItem>();
			State state;
			while (rs.next()) {
				count++;

				if (item instanceof NumberItem)
					state = new DecimalType(rs.getDouble(2));
				else if (item instanceof ColorItem)
					state = new HSBType(rs.getString(2));
				else if (item instanceof DimmerItem)
					state = new PercentType(rs.getInt(2));
				else if (item instanceof SwitchItem)
					state = OnOffType.valueOf(rs.getString(2));
				else if (item instanceof ContactItem)
					state = OpenClosedType.valueOf(rs.getString(2));
				else if (item instanceof RollershutterItem)
					state = new PercentType(rs.getInt(2));
				else if (item instanceof DateTimeItem) {
					Calendar calendar = Calendar.getInstance();
					calendar.setTimeInMillis(rs.getTimestamp(2).getTime());
					state = new DateTimeType(calendar);
				} else
					state = new StringType(rs.getString(2));

				MysqlItem mysqlItem = new MysqlItem(itemName, state, rs.getTimestamp(1));
				items.add(mysqlItem);
			}

			rs.close();
			st.close();

			long timerStop = System.currentTimeMillis();
			logger.debug("mySQL: query returned {} rows in {}ms", count, timerStop - timerStart);

			// Success
			errCnt = 0;

			return items;
		} catch (SQLException e) {
			errCnt++;
			logger.error("mySQL: Error running querying : " + e.getMessage());
		}
		return null;
	}
}<|MERGE_RESOLUTION|>--- conflicted
+++ resolved
@@ -186,13 +186,8 @@
 			tableName = new String("Item" + rowId);
 			logger.debug("mySQL: new item {} is Item{}", itemName, rowId);
 		} catch (SQLException e) {
-<<<<<<< HEAD
 			errCnt++;
-			
-			logger.error("mySQL: Could not create table for item '{}': ", itemName, e.getMessage());
-=======
 			logger.error("mySQL: Could not create entry for '{}' in table 'Items' with statement '{}': {}", itemName, sqlCmd, e.getMessage());
->>>>>>> 1111d81d
 		} finally {
 			if (statement != null) {
 				try {
