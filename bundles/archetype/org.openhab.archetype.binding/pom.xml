<?xml version="1.0" encoding="UTF-8"?>
<project xmlns="http://maven.apache.org/POM/4.0.0" xmlns:xsi="http://www.w3.org/2001/XMLSchema-instance" xsi:schemaLocation="http://maven.apache.org/POM/4.0.0 http://maven.apache.org/xsd/maven-4.0.0.xsd">
  <modelVersion>4.0.0</modelVersion>

  <groupId>org.openhab.archetype</groupId>
  <artifactId>org.openhab.archetype.binding</artifactId>
<<<<<<< HEAD
  <version>1.5.1</version>
=======
  <version>1.6.0-SNAPSHOT</version>
>>>>>>> 7a259c90
  <packaging>maven-archetype</packaging>

  <name>org.openhab.archetype.binding</name>

  <build>
    <extensions>
      <extension>
        <groupId>org.apache.maven.archetype</groupId>
        <artifactId>archetype-packaging</artifactId>
        <version>2.2</version>
      </extension>
    </extensions>

    <pluginManagement>
      <plugins>
        <plugin>
          <artifactId>maven-archetype-plugin</artifactId>
          <version>2.2</version>
        </plugin>
      </plugins>
    </pluginManagement>
  </build>

  <description>This is the Maven-Archetype for building new bindings for the open Home Automation Bus (openHAB)</description>
  
</project>
<|MERGE_RESOLUTION|>--- conflicted
+++ resolved
@@ -1,37 +1,33 @@
-<?xml version="1.0" encoding="UTF-8"?>
-<project xmlns="http://maven.apache.org/POM/4.0.0" xmlns:xsi="http://www.w3.org/2001/XMLSchema-instance" xsi:schemaLocation="http://maven.apache.org/POM/4.0.0 http://maven.apache.org/xsd/maven-4.0.0.xsd">
-  <modelVersion>4.0.0</modelVersion>
-
-  <groupId>org.openhab.archetype</groupId>
-  <artifactId>org.openhab.archetype.binding</artifactId>
-<<<<<<< HEAD
-  <version>1.5.1</version>
-=======
-  <version>1.6.0-SNAPSHOT</version>
->>>>>>> 7a259c90
-  <packaging>maven-archetype</packaging>
-
-  <name>org.openhab.archetype.binding</name>
-
-  <build>
-    <extensions>
-      <extension>
-        <groupId>org.apache.maven.archetype</groupId>
-        <artifactId>archetype-packaging</artifactId>
-        <version>2.2</version>
-      </extension>
-    </extensions>
-
-    <pluginManagement>
-      <plugins>
-        <plugin>
-          <artifactId>maven-archetype-plugin</artifactId>
-          <version>2.2</version>
-        </plugin>
-      </plugins>
-    </pluginManagement>
-  </build>
-
-  <description>This is the Maven-Archetype for building new bindings for the open Home Automation Bus (openHAB)</description>
-  
-</project>
+<?xml version="1.0" encoding="UTF-8"?>
+<project xmlns="http://maven.apache.org/POM/4.0.0" xmlns:xsi="http://www.w3.org/2001/XMLSchema-instance" xsi:schemaLocation="http://maven.apache.org/POM/4.0.0 http://maven.apache.org/xsd/maven-4.0.0.xsd">
+  <modelVersion>4.0.0</modelVersion>
+
+  <groupId>org.openhab.archetype</groupId>
+  <artifactId>org.openhab.archetype.binding</artifactId>
+  <version>1.6.0-SNAPSHOT</version>
+  <packaging>maven-archetype</packaging>
+
+  <name>org.openhab.archetype.binding</name>
+
+  <build>
+    <extensions>
+      <extension>
+        <groupId>org.apache.maven.archetype</groupId>
+        <artifactId>archetype-packaging</artifactId>
+        <version>2.2</version>
+      </extension>
+    </extensions>
+
+    <pluginManagement>
+      <plugins>
+        <plugin>
+          <artifactId>maven-archetype-plugin</artifactId>
+          <version>2.2</version>
+        </plugin>
+      </plugins>
+    </pluginManagement>
+  </build>
+
+  <description>This is the Maven-Archetype for building new bindings for the open Home Automation Bus (openHAB)</description>
+  
+</project>