<?xml version="1.0" encoding="MACROMAN"?>
<project xmlns:xsi="http://www.w3.org/2001/XMLSchema-instance" xmlns="http://maven.apache.org/POM/4.0.0" xsi:schemaLocation="http://maven.apache.org/POM/4.0.0 http://maven.apache.org/maven-v4_0_0.xsd">

  <parent>
    <groupId>org.openhab</groupId>
    <artifactId>bundles</artifactId>
    <version>0.9.0-SNAPSHOT</version>
  </parent>

  <modelVersion>4.0.0</modelVersion>
  <groupId>org.openhab.bundles</groupId>
  <artifactId>binding</artifactId>

  <name>openHAB Bindings</name>

  <packaging>pom</packaging>

  <modules>
    <module>org.openhab.binding.bluetooth</module>
    <module>org.openhab.binding.knx</module>
    <module>org.openhab.binding.serial</module>
    <module>org.openhab.binding.onewire</module>
    <module>org.openhab.binding.wol</module>
    <module>org.openhab.binding.networkhealth</module>
    <module>org.openhab.binding.exec</module>
    <module>org.openhab.binding.exec.test</module>
    <module>org.openhab.binding.http</module>
    <module>org.openhab.binding.http.test</module>
    <module>org.openhab.binding.fritzbox</module>
    <module>org.openhab.binding.ntp</module>
    <module>org.openhab.binding.mpd</module>
<<<<<<< HEAD
    <module>org.openhab.binding.asterisk</module>
=======
    <module>org.openhab.binding.vdr</module>
>>>>>>> c56a10e2
  </modules>

</project><|MERGE_RESOLUTION|>--- conflicted
+++ resolved
@@ -29,11 +29,8 @@
     <module>org.openhab.binding.fritzbox</module>
     <module>org.openhab.binding.ntp</module>
     <module>org.openhab.binding.mpd</module>
-<<<<<<< HEAD
+    <module>org.openhab.binding.vdr</module>
     <module>org.openhab.binding.asterisk</module>
-=======
-    <module>org.openhab.binding.vdr</module>
->>>>>>> c56a10e2
   </modules>
 
 </project>