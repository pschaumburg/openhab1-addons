--- conflicted
+++ resolved
@@ -117,16 +117,13 @@
     <module>org.openhab.binding.energenie</module>
     <module>org.openhab.binding.maxcul</module>
     <module>org.openhab.binding.wemo</module>
-<<<<<<< HEAD
     <module>org.openhab.binding.ekey</module>
     <module>org.openhab.binding.alarmdecoder</module>
     <module>org.openhab.binding.davis</module>
     <module>org.openhab.binding.xpl</module>
     <module>org.openhab.binding.dscalarm</module>
     <module>org.openhab.binding.benqprojector</module>
-=======
     <module>org.openhab.binding.ehealth</module>
->>>>>>> 98296012
   </modules>
 
 </project>